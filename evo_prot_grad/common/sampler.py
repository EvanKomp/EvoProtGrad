--- conflicted
+++ resolved
@@ -379,15 +379,8 @@
 
             if self.verbose:
                 x_strs = self.canonical_chain_tokenizer.decode(cur_chains_oh)
-<<<<<<< HEAD
                 for idx,variant in enumerate(x_strs):
                     print(f'>step {i}, chain {idx}, acceptance rate: {log_acc[idx].exp().item():.4f}, product of experts score: {PoE[idx]:.4f}')
-=======
-                # loops over # parallel chains
-                for idx, variant in enumerate(x_strs):
-                    print(f'>step {i}, chain {idx}, acc. rate: {log_acc.exp()[idx].item():.4f}, '
-                          f'product of experts score: {PoE[idx].item():.4f}')
->>>>>>> c2599ae5
                     utils.print_variant_in_color(variant, self.wtseq)
 
             if self.max_mutations > 0:
